--- conflicted
+++ resolved
@@ -13,11 +13,8 @@
 extern crate log;
 extern crate env_logger;
 extern crate gluon;
-<<<<<<< HEAD
 extern crate gluon_format;
-=======
 extern crate gluon_completion as completion;
->>>>>>> a4ce587a
 extern crate url;
 extern crate url_serde;
 
